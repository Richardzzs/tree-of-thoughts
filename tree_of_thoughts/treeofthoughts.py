--- conflicted
+++ resolved
@@ -1,12 +1,8 @@
 import concurrent.futures
 from abc import ABC, abstractmethod
 import openai
-<<<<<<< HEAD
 import os
-=======
 import time
-
->>>>>>> f67b99a4
 
 class AbstractLanguageModel(ABC):
     @abstractmethod
