
import concurrent.futures
from abc import ABC, abstractmethod
import openai
import os
import re
import guidance
import time

class AbstractLanguageModel(ABC):
    @abstractmethod
    def generate_thoughts(self, state, k):
        pass

    @abstractmethod
    def evaluate_states(self, states):
        pass


class CustomLanguageModel(AbstractLanguageModel):
    def __init__(self, model):
        self.model = model

    def generate_thoughts(self, state, k):
        #implement the thought generation logic using self.model
        pass

    def evaluate_states(self, states):
        #implement state evaluation logic using self.model
        pass
class OpenAILanguageModel(AbstractLanguageModel):
    def __init__(self, api_key, strategy="cot", evaluation_strategy="value", api_base="", api_model="", enable_ReAct_prompting=False):
        if api_key == "" or api_key == None:
            api_key = os.environ.get("OPENAI_API_KEY", "")
        if api_key != "":
            openai.api_key = api_key
        else:
            raise Exception("Please provide OpenAI API key")

        if api_base == ""or api_base == None:
            api_base = os.environ.get("OPENAI_API_BASE", "")  # if not set, use the default base path of "https://api.openai.com/v1"
        if api_base != "":
            # e.g. https://api.openai.com/v1/ or your custom url
            openai.api_base = api_base
            print(f'Using custom api_base {api_base}')
            
        if api_model == "" or api_model == None:
            api_model = os.environ.get("OPENAI_API_MODEL", "")
        if api_model != "":
            self.api_model = api_model
        else:
            self.api_model = "text-davinci-003"
        print(f'Using api_model {self.api_model}')

        self.use_chat_api = 'gpt' in self.api_model

        # reference : https://www.promptingguide.ai/techniques/react
        self.ReAct_prompt = ''
        if enable_ReAct_prompting:
            self.ReAct_prompt = "Write down your observations in format 'Observation:xxxx', then write down your thoughts in format 'Thoughts:xxxx'."
        
        self.strategy = strategy
        self.evaluation_strategy = evaluation_strategy

    def openai_api_call_handler(self, prompt, max_tokens, temperature, k=1, stop=None):
        while True:
            try:
                if self.use_chat_api:
                    messages = [
                        {
                            "role": "user",
                            "content": prompt
                        }
                    ]
                    response = openai.ChatCompletion.create(
                        model=self.api_model,
                        messages=messages,
                        max_tokens=400,
                        temperature=temperature,
                    )
                else:
                    response = openai.Completion.create(
                        engine=self.api_model,
                        prompt=prompt,
                        n=k,
                        max_tokens=max_tokens,
                        stop=stop,
                        temperature=temperature,
                    )
                return response
            except openai.error.RateLimitError as e:
                sleep_duratoin = os.environ.get("OPENAI_RATE_TIMEOUT", 30)
                print(f'{str(e)}, sleep for {sleep_duratoin}s, set it by env OPENAI_RATE_TIMEOUT')
                time.sleep(sleep_duratoin)

    def openai_choice2text_handler(self, choice):
        if self.use_chat_api:
            text = choice['message']['content']
        else:
            text = choice.text.strip()
        return text

    def generate_thoughts(self, state, k):
        state_text = ' '.join(state)
        
        prompt = f"Given the current state of reasoning: '{state_text}', generate {1} coherent thoughts to continue the reasoning process:"
        prompt += self.ReAct_prompt
        if self.use_chat_api:
            new_prompt_success = False
            """
            # Try prompt and parse in a single shot to save tokens (but if we fail, we end up spending more tokens)
            new_prompt = prompt + "Thought string should be output in a format that can be parsed into python array in format [xxx,xxx,xxx]"
            response = self.openai_api_call_handler(new_prompt, 100 * k, 0.5, 1)
            text = self.openai_choice2text_handler(response.choices[0])
            re_parse = re.search(r'\[(.*?)\]', text)
            if re_parse:
                thoughts_str = re_parse.group(1)
                if thoughts_str:
                    thoughts = thoughts_str.split(',')
                    new_prompt_success = len(thoughts) == k 
                    if not new_prompt_success:
                        print(f"Fall back to multi-prompt for chat-completion due to parse fail {text}")

            """
            if not new_prompt_success:
                thoughts = []
                for _ in range(k):
                    response = self.openai_api_call_handler(prompt, 50, 0.5, k)
                    text = self.openai_choice2text_handler(response.choices[0])
                    thoughts += [text]
            
        else:
            response = self.openai_api_call_handler(prompt, 50, 0.5, k)
            thoughts = [self.openai_choice2text_handler(choice) for choice in response.choices]
        # print(thoughts)
        print(f"Generated thoughts: {thoughts}")
        return thoughts

    def evaluate_states(self, states):
        if self.evaluation_strategy == 'value':
            state_values = {}
            for state in states:
                state_text = ' '.join(state)
                prompt = f"Given the current state of reasoning: '{state_text}', evaluate its value as a float between 0 and 1, and NOTHING ELSE:"
                response = self.openai_api_call_handler(prompt, 10, 1)
                try:
                    value_text = self.openai_choice2text_handler(response.choices[0])
                    value = float(value_text)
                    print(f"value: {value}")
                except ValueError:
                    value = 0  # Assign a default value if the conversion fails
                state_values[state] = value
            return state_values

        elif self.evaluation_strategy == 'vote':
            states_text = '\n'.join([' '.join(state) for state in states])
            prompt = f"Given the following states of reasoning, vote for the best state:\n{states_text}\n\nVote, and NOTHING ELSE:"
            response = self.openai_api_call_handler(prompt, 50, 1)
            best_state_text = self.openai_choice2text_handler(response.choices[0])
            print(f"Best state text: {best_state_text}")
            best_state = tuple(best_state_text.split())
            return {state: 1 if state == best_state else 0 for state in states}

        else:
            raise ValueError("Invalid evaluation strategy. Choose 'value' or 'vote'.")

class OptimizedOpenAILanguageModel(OpenAILanguageModel):
    def __init__(self, api_key, strategy="cot", evaluation_strategy="value", cache_enabled=True, api_base="", api_model="", enable_ReAct_prompting=False):
        super().__init__(api_key, strategy, evaluation_strategy, api_base, api_model, enable_ReAct_prompting)
        self.cache_enabled = cache_enabled
        self.thought_cache = {}
        self.state_evaluation_cache = {}

    def parallel_generate_thoughts(self, states, k):
        with concurrent.futures.ThreadPoolExecutor() as executor:
            thoughts = list(executor.map(lambda state: self.generate_thoughts(state, k), states))
            print(f"Parallel generated thoughts: {thoughts}")
        return thoughts

    def parallel_evaluate_states(self, states):
        with concurrent.futures.ThreadPoolExecutor() as executor:
            state_values = list(executor.map(self.evaluate_states, states))
            print(f"Parallel evaluated state values: {state_values}")
        return state_values
    
class GuidanceLanguageModel(AbstractLanguageModel):
<<<<<<< HEAD
    def __init__(self, model, strategy="cot", evaluation_strategy="value", enable_ReAct_prompting=False):
        # gpt4 = guidance.llms.OpenAI("gpt-4")
        # vicuna = guidance.llms.transformers.Vicuna("your_path/vicuna_13B", device_map="auto")
        self.model = model
        
        # reference : https://www.promptingguide.ai/techniques/react
        self.ReAct_prompt = ''
        if enable_ReAct_prompting:
            self.ReAct_prompt = '''{{#assistant~}}
            {{gen 'Observation' temperature=0.5 max_tokens=50}}
            {{~/assistant}}'''
        
        self.strategy = strategy
        self.evaluation_strategy = evaluation_strategy
        
        self.thoughts_program = guidance('''
            {{#system~}}
            You are a logical and rational assistant.
            {{~/system}}

            {{#user~}}
            Given the current state of reasoning:
            {{state_text}}
            Generate {{k}} coherent thoughts as short as possible to continue the reasoning process.
            Don't answer the question yet.
            {{~/user}}

            %s
            
            {{#assistant~}}
            {{gen 'Thoughts' temperature=0.5 max_tokens=50}}
            {{~/assistant}}
            ''' % self.ReAct_prompt, llm=self.model)
        
        self.value_program = guidance('''
            {{#system~}}
            You are a logical and rational assistant.
            {{~/system}}

            {{#user~}}
            Given the current state of reasoning:
            {{state_text}}
            Evaluate its value as a float between 0 and 1, and NOTHING ELSE
            Don't answer the question yet.
            {{~/user}}

            {{#assistant~}}
            {{gen 'Value' temperature=1 max_tokens=10}}
            {{~/assistant}}
            ''', llm=self.model)
        
        self.vote_program = guidance('''
            {{#system~}}
            You are a logical and rational assistant.
            {{~/system}}

            {{#user~}}
            Given the following states of reasoning, vote for the best state:
            {{states_text}}
            Give the index of your voted best state(the 1st state has index 0), and NOTHING ELSE
            Don't answer the question yet.
            {{~/user}}

            {{#assistant~}}
            {{gen 'Vote' temperature=1 max_tokens=10}}
            {{~/assistant}}
            ''', llm=self.model)
        
    def model_response_handler(self, program, **kargs):
        print("Calling guidance model(Modify Me to handle specific LLM response excpetions!)")
        reponse = program(**kargs)
        return reponse

    def generate_thoughts(self, state, k):
        #implement the thought generation logic using self.model
        state_text = ' '.join(state)
        
        thoughts = []
        for _ in range(k):
            response = self.model_response_handler(self.thoughts_program, state_text=state_text, k=1)
            text = response['Thoughts']
            thoughts += [text]
        # print(thoughts)
        print(f"Generated thoughts: {thoughts}")
        return thoughts

    def evaluate_states(self, states):
        #implement state evaluation logic using self.model
        if self.evaluation_strategy == 'value':
            state_values = {}
            for state in states:
                state_text = ' '.join(state)
                response = self.model_response_handler(self.value_program, state_text=state_text)
                try:
                    value_text = response['Value']
                    print(f"Value text {value_text}")
                    value = float(value_text)
                    print(f"value: {value}")
                except ValueError:
                    value = 0  # Assign a default value if the conversion fails
                state_values[state] = value
            return state_values

        elif self.evaluation_strategy == 'vote':
            states_text = '\n'.join([' '.join(state) for state in states])
            response = self.model_response_handler(self.vote_program, states_text=states_text)
            best_state_text = response['Vote']
            print(f"Best state text: {best_state_text}")
            best_state = int(best_state_text)
            return {state: 1 if i == best_state else 0 for i in range(len(states))}

        else:
            raise ValueError("Invalid evaluation strategy. Choose 'value' or 'vote'.")

class GuidanceOpenAILanguageModel(GuidanceLanguageModel):
    def __init__(self, api_key, strategy="cot", evaluation_strategy="value", api_base="", api_model="", enable_ReAct_prompting=False):
=======
    def __init__(self, model, strategy="cot", evaluation_strategy="value"):
        # guidance.llms.OpenAI("gpt-4")
        self.model = model

    def generate_thoughts(self, state, k):
        #implement the thought generation logic using self.model
        pass

    def evaluate_states(self, states):
        #implement state evaluation logic using self.model
        pass

class GuidanceOpenAILanguageModel(GuidanceLanguageModel):
    def __init__(self, api_key, strategy="cot", evaluation_strategy="value", api_base="", api_model=""):
>>>>>>> 6f4cfde5
        if api_key == "" or api_key == None:
            api_key = os.environ.get("OPENAI_API_KEY", "")
        if api_key != "":
            openai.api_key = api_key
        else:
            raise Exception("Please provide OpenAI API key")

        if api_base == ""or api_base == None:
            api_base = os.environ.get("OPENAI_API_BASE", "")  # if not set, use the default base path of "https://api.openai.com/v1"
        if api_base != "":
            # e.g. https://api.openai.com/v1/ or your custom url
            openai.api_base = api_base
            print(f'Using custom api_base {api_base}')
            
        if api_model == "" or api_model == None:
            api_model = os.environ.get("OPENAI_API_MODEL", "")
        if api_model != "":
            self.api_model = api_model
        else:
            self.api_model = "text-davinci-003"
        print(f'Using api_model {self.api_model}')
        
<<<<<<< HEAD
        super().__init__(guidance.llms.OpenAI(self.api_model), strategy, evaluation_strategy, enable_ReAct_prompting)
        
    
    def model_response_handler(self, program, **kargs):
        error_msg = ''
        while True:
            try:
                program.llm.max_retries = 60
                guidance.llms.OpenAI.cache.clear()
                response = program(**kargs)
                return response
            except openai.error.RateLimitError as e:
                sleep_duratoin = os.environ.get("OPENAI_RATE_TIMEOUT", 30)
                print(f'{str(e)}, sleep for {sleep_duratoin}s, set it by env OPENAI_RATE_TIMEOUT')
                time.sleep(sleep_duratoin)
            except Exception as e:
                if str(e) == f'''Too many (more than {guidance.llm.max_retries}) OpenAI API RateLimitError's in a row!''':
                    sleep_duratoin = os.environ.get("OPENAI_RATE_TIMEOUT", 30)
                    print(f'{str(e)}, sleep for {sleep_duratoin}s, set it by env OPENAI_RATE_TIMEOUT')
                    time.sleep(sleep_duratoin)
                else:
                    error_msg = str(e)
                    break
        raise Exception(error_msg)
=======
        super.__init__(guidance.llms.OpenAI(self.api_model), strategy, evaluation_strategy)
>>>>>>> 6f4cfde5

class TreeofThoughts:
    """
    1. Thought Decomposition --> based on problem properties

    2. Thought Generator -> create a thought generator function G(p0, s, k) with 2 strategies a sample iid thoughts from a cot prompt b. propose thoughts
    sequentially using a propose prompt

    3. create a state evaluator function V(p0, S) with 2 strategies a value each state independently b. vote across states

    4. Choose a search algo based on tree structure [BFS or DFS]

    Implement chosen search algorithm for bfs (algo1):
        init S0 with the input x
        for t = 1 to T (step limit):
            generate candidate thoughts for each state in St-1
            eveluate the candiate states using the state evaluator V
            select the b most promising states for St

        return the final output by genertaing the thought for the best state in St for DFS(algo2)

        defien a recurseive DFS function with the current state s, step t, and other required params

        if t > T record the output by generating the thought for current state S

        for each candidate state s in the sorted list of generated thoughts for s:
            
            if the evaluated value of s is greater the the threshold of vth call the dfs function recursively
            with s and t + 1

    execute the chosen search algo with the input problem, thought generator, and state evaluator, and other required params
    """

    def __init__(self, model, search_algorithm):
        self.model = model
        self.search_algorithm = search_algorithm

    def solve(self, x, k, T, b, vth, timeout=None):
        start_time = time.time()
        if self.search_algorithm == 'BFS':
            while timeout is None or time.time() - start_time < timeout:
                result = self.tot_bfs(x, k, T, b)
                if result:
                    return result
        elif self.search_algorithm == 'DFS':
            while timeout is None or time.time() - start_time < timeout:
                result = self.tot_dfs(x, k, T, vth)
                if result:
                    return result
        else:
            raise ValueError("Invalid search algorithm. Choose 'BFS' or 'DFS'.")

    def tot_bfs(self, x, k, T, b):
        S0 = {x}
        for t in range(1, T + 1):
            S0_t = {(*s, z) for s in S0 for z in self.model.generate_thoughts(s, k)}
            Vt = self.model.evaluate_states(S0_t)
            St = sorted(S0_t, key=lambda s: Vt[s], reverse=True)[:b]
            S0 = set(St)
        return self.model.generate_thoughts(max(St, key=lambda s: Vt[s]), 1)

    def tot_dfs(self, x, k, T, vth, pruning_threshold=0.5, confidence_threshold=None, max_iterations=None, convergence_threshold=None, convergence_count=None):
        output = []
        iteration_count = 0
        consecutive_convergence_count = 0
        prev_best_value = None

        def dfs(s, t):
            nonlocal consecutive_convergence_count, prev_best_value, iteration_count
            if t > T:
                thought = self.model.generate_thoughts(s, 1)
                value = self.model.evaluate_states({s})[s]
                output.append((thought, value))

                if confidence_threshold is not None and value >= confidence_threshold:
                    return True

                if prev_best_value is not None and convergence_threshold is not None:
                    if abs(value - prev_best_value) < convergence_threshold:
                        consecutive_convergence_count += 1
                    else:
                        consecutive_convergence_count = 0

                prev_best_value = value
                iteration_count += 1

                if (max_iterations is not None and iteration_count >= max_iterations) or (convergence_count is not None and consecutive_convergence_count >= convergence_count):
                    return True

                return False

            for s_prime in sorted(self.model.generate_thoughts(s, k)):
                state_value = self.model.evaluate_states({s_prime})[s_prime]
                if state_value > vth and (pruning_threshold is None or state_value >= pruning_threshold):
                    if dfs((*s, s_prime), t + 1):
                        return True

            return False

        dfs(x, 1)
        return max(output, key=lambda x: x[1]) if output else None


class OptimizedTreeofThoughts(TreeofThoughts):
    def solve(self, x, k=None, T=None, b=None, vth=None, timeout=None, confidence_threshold=None, max_iterations=None, convergence_threshold=None, convergence_count=None):
        start_time = time.time()
        if self.search_algorithm == 'BFS':
            while timeout is None or time.time() - start_time < timeout:
                result = self.tot_bfs(x, k, T, b)
                if result:
                    return result
        elif self.search_algorithm == 'DFS':
            while timeout is None or time.time() - start_time < timeout:
                result = self.tot_dfs(x, k, T, vth, confidence_threshold=confidence_threshold, max_iterations=max_iterations, convergence_threshold=convergence_threshold, convergence_count=convergence_count)
                if result:
                    return result
        else:
            raise ValueError("Invalid search algorithm. Choose 'BFS' or 'DFS'.")

if __name__ == '__main__':
    search_algorithm = "DFS"
    strategy = "cot"
    evaluation_strategy="vote"
    
    #create instance
    model = OptimizedOpenAILanguageModel('api key')
    
    
    tree_of_thoughts = OptimizedTreeofThoughts(model, search_algorithm)
    
    
    input_problem = "use 4 numbers and basic arithmetic operations (+-*/) to obtain 24"
    k = 5
    T = 3
    b = 5
    vth = 0.5
    timeout = 10
    confidence = 1.0 #cmodel is confident on performance
    max_iterations = 40 #tree branh nodes 
    convergence_threshold = 0.01
    convergence_count = 5



    
    solution = tree_of_thoughts.solve(input_problem, k, T, b, vth, timeout, confidence_threshold=confidence, max_iterations=max_iterations, convergence_threshold=convergence_threshold, convergence_count=convergence_count)
    
    #use the solution in yes
    print(f"solution: {solution}")
    
    """
    should return something like this:
    
    ['1. Utilizing reinforcement learning techniques to train large language models can be an effective approach to advancing them.\n2. Developing methods to better incorporate contextual information into large language models can help in their advancement.\n3. Incorpor', '1. Utilizing reinforcement learning techniques to allow for more efficient training of large language models.\n2. Incorporating transfer learning to leverage existing language models for faster and more accurate inference.\n3. Exploring the use of distributed', '1. Identifying and understanding key components of large language models such as natural language processing and machine learning algorithms.\n2. Utilizing methods such as transfer learning to quickly and efficiently train large language models.\n3. Incorporating', '1. Utilizing reinforcement learning techniques to train large language models can be an effective method of advancing them.\n2. Incorporating techniques such as transfer learning and data augmentation can help improve the performance of large language models.', '1. Identifying and understanding the underlying structure of language is essential to advancing large language models.\n2. Developing methods to effectively capture and represent the complexities of language is necessary for the advancement of large language models.\n3. Ut']
    0.8
    0.8
    ['4. Analyzing and interpreting large language models to identify areas of improvement.\n5. Utilizing reinforcement learning to enable models to learn from mistakes and further improve accuracy.\n6. Leveraging automated data augmentation techniques to further improve', '4. Experimenting with different architectures and hyperparameters to determine the best model for a given task.\n5. Incorporating techniques such as data augmentation and ensembling to improve the performance of large language models.\n6', '4. Exploring methods to improve the efficiency of large language models such as using distributed computing techniques.\n5. Developing methods to reduce overfitting and improve generalization of large language models.\n6. Incorporating techniques such as', '4. Exploring and utilizing different types of data sets to train large language models.\n5. Developing strategies to optimize the training process and improve the performance of large language models.\n6. Applying advanced techniques such as deep learning', '4. Exploring methods such as reinforcement learning to improve the accuracy and robustness of large language models.\n5. Utilizing data augmentation techniques to increase the amount of training data available to the model.\n6. Incorpor']
    0.8
    0.8
    ['7. Developing automated testing frameworks to validate the accuracy of large language models.\n8. Exploring ways to improve the scalability of large language models.\n9. Exploring ways to improve the efficiency of large language models.', '7. Applying methods such as active learning to further refine large language models.\n8. Developing and utilizing techniques such as knowledge distillation to compress large language models.\n9. Incorporating techniques such as semi-supervised', '7. Applying regularization techniques to reduce overfitting and improve generalization of large language models.\n8. Exploring the use of generative adversarial networks to improve the accuracy of large language models.\n9. Applying deep', '7. Developing methods to evaluate the performance of large language models on various tasks.\n8. Applying techniques such as hyperparameter tuning to optimize the performance of large language models.\n9. Utilizing adversarial training to', '7. Developing strategies to ensure large language models are able to generalize to unseen data.\n8. Incorporating methods such as meta-learning to further improve model performance.\n9. Utilizing techniques such as unsuper']
    0.7
    0.7
    ['Once the key components of large language models have been identified and understood, the best reasoning methods to advance them include utilizing transfer learning to quickly train them, analyzing and interpreting them to identify areas of improvement, leveraging reinforcement learning to enable them to learn']
    0.7
    0.7
    ['Exploring the use of meta-learning to enable models to rapidly adapt to new data and improve accuracy.']
    0.7
    0.7
    ['One potential way to further advance large language models is to incorporate automated data augmentation techniques to create more varied datasets to train the models on, as well as leveraging reinforcement learning to enable the models to learn from mistakes and continually improve accuracy.']
    0.7
    0.7
    ['By utilizing these methods, we can continue to advance large language models by improving their accuracy and performance. We can also use these methods to identify weaknesses in the models and make modifications to address them. Additionally, these methods can help us to develop']
    0.7
    0.7
    
    
    """
    <|MERGE_RESOLUTION|>--- conflicted
+++ resolved
@@ -184,7 +184,6 @@
         return state_values
     
 class GuidanceLanguageModel(AbstractLanguageModel):
-<<<<<<< HEAD
     def __init__(self, model, strategy="cot", evaluation_strategy="value", enable_ReAct_prompting=False):
         # gpt4 = guidance.llms.OpenAI("gpt-4")
         # vicuna = guidance.llms.transformers.Vicuna("your_path/vicuna_13B", device_map="auto")
@@ -300,23 +299,7 @@
             raise ValueError("Invalid evaluation strategy. Choose 'value' or 'vote'.")
 
 class GuidanceOpenAILanguageModel(GuidanceLanguageModel):
-    def __init__(self, api_key, strategy="cot", evaluation_strategy="value", api_base="", api_model="", enable_ReAct_prompting=False):
-=======
-    def __init__(self, model, strategy="cot", evaluation_strategy="value"):
-        # guidance.llms.OpenAI("gpt-4")
-        self.model = model
-
-    def generate_thoughts(self, state, k):
-        #implement the thought generation logic using self.model
-        pass
-
-    def evaluate_states(self, states):
-        #implement state evaluation logic using self.model
-        pass
-
-class GuidanceOpenAILanguageModel(GuidanceLanguageModel):
     def __init__(self, api_key, strategy="cot", evaluation_strategy="value", api_base="", api_model=""):
->>>>>>> 6f4cfde5
         if api_key == "" or api_key == None:
             api_key = os.environ.get("OPENAI_API_KEY", "")
         if api_key != "":
@@ -338,8 +321,7 @@
         else:
             self.api_model = "text-davinci-003"
         print(f'Using api_model {self.api_model}')
-        
-<<<<<<< HEAD
+
         super().__init__(guidance.llms.OpenAI(self.api_model), strategy, evaluation_strategy, enable_ReAct_prompting)
         
     
@@ -364,9 +346,6 @@
                     error_msg = str(e)
                     break
         raise Exception(error_msg)
-=======
-        super.__init__(guidance.llms.OpenAI(self.api_model), strategy, evaluation_strategy)
->>>>>>> 6f4cfde5
 
 class TreeofThoughts:
     """
