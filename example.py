--- conflicted
+++ resolved
@@ -1,12 +1,8 @@
 from tree_of_thoughts.treeofthoughts import OpenAILanguageModel, GuidanceOpenAILanguageModel, TreeofThoughts, OptimizedOpenAILanguageModel, OptimizedTreeofThoughts
 
 use_v2 = False
-<<<<<<< HEAD
 use_guidance = False
-api_key=""
-=======
 api_key="enter api key"
->>>>>>> 6f4cfde5
 api_base= "" # leave it blank if you simply use default openai api url
 api_model= "gpt-4"
 
